--- conflicted
+++ resolved
@@ -21,20 +21,6 @@
     '''
 
     def __init__(
-<<<<<<< HEAD
-            self,
-            session_token: str = None,
-            email: str = None,
-            password: str = None,
-            auth_type: str = None,
-            proxy: str = None,
-            moderation: bool = True,
-            verbose: bool = False,
-            window_size: tuple = (800, 600),
-            twocaptcha_apikey: str = '',
-            openai_auth_semi_automatic: bool = True,
-            login_cookies_path: str = '',
-=======
         self,
         session_token: str = None,
         conversation_id: str = "",
@@ -48,7 +34,6 @@
         twocaptcha_apikey: str = '',
         openai_auth_semi_automatic: bool = True,
         login_cookies_path: str = '',
->>>>>>> 62258642
     ) -> None:
         '''
         Initialize the ChatGPT class\n
@@ -71,7 +56,7 @@
 
         self.__proxy = proxy
         if self.__proxy and not re.findall(
-                r'(https?|socks(4|5)?):\/\/.+:\d{1,5}', self.__proxy
+            r'(https?|socks(4|5)?):\/\/.+:\d{1,5}', self.__proxy
         ):
             raise ValueError('Invalid proxy format')
 
@@ -94,7 +79,7 @@
                 )
 
         self.__is_headless = (
-                platform.system() == 'Linux' and 'DISPLAY' not in os.environ
+            platform.system() == 'Linux' and 'DISPLAY' not in os.environ
         )
         self.__verbose_print('[0] Platform:', platform.system())
         self.__verbose_print('[0] Display:', 'DISPLAY' in os.environ)
@@ -236,7 +221,7 @@
     def __save_chat_gpt_cookies(self, path):
         with open(path, 'w', encoding='utf-8') as f:
             cookies_list = self.driver.execute_cdp_cmd(
-                "Network.getCookies", {"urls": ["https://chat.openai.com/chat/" + self.conversation_id]}
+                "Network.getCookies", {"urls": ["https://chat.openai.com/chat"]}
             )["cookies"]
             json.dump(cookies_list, f, indent=2, ensure_ascii=False)
 
@@ -256,33 +241,6 @@
         original_window = self.driver.current_window_handle
         self.driver.switch_to.new_window('tab')
 
-<<<<<<< HEAD
-=======
-        if self.__login_cookies_path and os.path.exists(self.__login_cookies_path):
-            # load cookie json
-            try:
-                self.__verbose_print('[login] loading cookies')
-                self.__load_chat_gpt_cookies(self.__login_cookies_path)
-                self.driver.get('https://chat.openai.com/chat/' + self.conversation_id)
-                self.__verbose_print('[login] Checking if login was successful')
-                WebDriverWait(self.driver, 5).until(
-                    EC.presence_of_element_located((By.XPATH, '//h1[text()="ChatGPT"]'))
-                )
-                self.__verbose_print('[login] Login with cookies successfully.')
-                self.driver.close()
-                self.driver.switch_to.window(original_window)
-                return
-            except json.decoder.JSONDecodeError:
-                self.__verbose_print(
-                    '[login] Cookies json is not valid, please check',
-                    self.__login_cookies_path,
-                )
-            except SeleniumExceptions.TimeoutException:
-                self.__verbose_print(
-                    '[login] Login with cookies failed, trying login next.'
-                )
-
->>>>>>> 62258642
         self.__verbose_print('[login] Opening login page')
         self.driver.get('https://chat.openai.com/auth/login')
         self.__check_capacity('https://chat.openai.com/auth/login')
@@ -649,7 +607,7 @@
         # Get the response element
         self.__verbose_print('[send_msg] Finding response element')
         response = self.driver.find_elements(
-            By.XPATH, '//div[starts-with(@class, "markdown prose w-full break-words")]'
+            By.XPATH, '//div[@class="flex-1 overflow-hidden"]//div[p]'
         )[-1]
 
         # Check if the response is an error
@@ -658,6 +616,10 @@
         if 'text-red' in response.get_attribute('class'):
             self.__verbose_print('[send_msg] Response is an error')
             raise ValueError(response.text)
+
+        response = self.driver.find_elements(
+            By.XPATH, '//div[starts-with(@class, "markdown prose w-full break-words")]'
+        )[-1]
         self.__verbose_print('[send_msg] Response is not an error')
 
         # Return the response
